--- conflicted
+++ resolved
@@ -16,7 +16,7 @@
 - 100% Go
 - Optimized for fast lookups and hyper scale writes
 - Can store larger-than-memory data sets
-- Data is safely written to disk with accuracy and high perfomant block sync technique
+- Data is safely written to disk with accuracy and high performant block sync technique
 - Supports time-to-live on message entry
 - Supports writing to wildcard topics
 - Queried data is returned complete and correct
@@ -39,36 +39,23 @@
 
 When the tracedb engine receives a put request, the following steps occur:
 
-<<<<<<< HEAD
 - The put request is parsed, packed and appended to a tinyBatch buffer.
 - Topic is parsed into parts and added to the lookup Trie. Contract is added to the first part of the parts in the lookup Trie.
 - The data is added to the memdb block cache.
 - The tinyBatch is appended to the WAL in cyclic order.
 - The last offset of topic from timeWindow block is added to the Trie.
-=======
-- The put request is parsed, packed and appended to the tinyBatch buffer.
-- Topic is parsed into parts and added to the lookup Trie. Contract is added to the first part of the parts in the lookup Trie.
-- The data is added to the memdb block cache.
-- The tinyBatch is appended to the WAL in cyclic order.
-- The last topic offset from timeWindow block is added to the Trie.
->>>>>>> 9819c775
 - Data is written to disk using block sync.
 - The memdb block cache is updated with free offset. The memdb block cache shrinks if it reaches target size.
 - When data is successfully written to WAL, a response confirms the write request was successful.
 
 Blocks sync writes the timeWindow blocks, index blocks, and data blocks to disk.
 
-<<<<<<< HEAD
 When the tracedb restarts, last offset of all topics is loaded into Trie, the WAL file is read back and pending writes are applied to the tracedb.
-=======
-When the tracedb restarts, last offset of every all topics are loaded into Trie, the WAL file is read back and pending writes are applied to tracedb.
->>>>>>> 9819c775
 
 ### Block Cache
 The memdb block cache is an in-memory copy of entries that currently stored in the WAL. The block cache:
 
 - Organizes entries as per contract into shards.
-<<<<<<< HEAD
 - Stores keys and offsets into map
 - Stores compressed data into data blocks.
 
@@ -80,40 +67,6 @@
 Index block stores entry sequence, data block offset, message size and expiry details. The block offset of index block is calculated from entry sequence. The tracedb compress data and store it into data blocks. If an entry expires or deleted then the data offset and size is marked as free and added to the lease blocks so that it can get allocated by new request.
 
 After data is stored safely in files, the WAL is truncated and the block cache free offset is updated to shrink memdb.
-=======
-- Stores keys and offsets in map
-- Stores compressed data into data blocks.
-
-Queries to the tracedb merge data from the block cache with data from the files. Queries first lookup topic offset from lookup Trie. Topic offset is used to traverse timeWindow blocks and get entries sequence. Entry sequence is used to calculate index block offset and index block is read from file, it uses entry information from index block to read data from data file and un-compresses the data. As encryption flag is set on first bit of sequence so if data is encrypted then it get un-encrypted while data is read.
-
-### Block Sync
-#### TimeWindow Block
-To efficiently compact and store data, the tracedb engine groups entry sequences by topic key, and then orders those sequences by time and each block keep offset to next field of previous block in time order in timeWindow block.
-
-#### Index Block
-Index block stores entry sequence, topic key, data block offset and expiry details. The block offset of index block is calculated from entry sequence.
-
-#### Data Block
-The tracedb compress data and store it into data blocks. If an entry expires or deleted then the data offset and size is marked as free and added to lease blocks.
-
-#### Lease Block
-The tracedb stores sequence and data offset and size from data file into lease blocks if entry is expired or deleted so it can allocated by new request.
-
-After data is stored safely in files, the WAL is truncated and the block cache free offset is updated to shrink memdb.
-
-## Table of Contents
- * [Quick Start](#Quick-Start)
- * [Usage](#Usage)
- * [Opening a database](#Opening-a-database)
- + [Writing to a database](#Writing-to-a-database)
-   - [Store a message](#Store-a-message)
-   - [Specify ttl](#Specify-ttl)
-   - [Read messages](#Read-messages)
-   - [Deleting a message](#Deleting-a-message)
-   - [Topic isolation](#Topic-isolation)
- * [Iterating over items](#Iterating-over-items)
- * [Statistics](#Statistics)
->>>>>>> 9819c775
 
 ## Quick Start
 To build tracedb from source code use go get command.
